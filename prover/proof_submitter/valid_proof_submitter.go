package submitter

import (
	"context"
	"crypto/ecdsa"
	"errors"
	"fmt"
	"math/big"
	"sync"
	"time"

	"github.com/ethereum/go-ethereum/common"
	"github.com/ethereum/go-ethereum/core/types"
	"github.com/ethereum/go-ethereum/crypto"
	"github.com/ethereum/go-ethereum/log"
	"github.com/taikoxyz/taiko-client/bindings"
	"github.com/taikoxyz/taiko-client/bindings/encoding"
	"github.com/taikoxyz/taiko-client/metrics"
	"github.com/taikoxyz/taiko-client/pkg/rpc"
	anchorTxValidator "github.com/taikoxyz/taiko-client/prover/anchor_tx_validator"
	proofProducer "github.com/taikoxyz/taiko-client/prover/proof_producer"
)

var _ ProofSubmitter = (*ValidProofSubmitter)(nil)

// ValidProofSubmitter is responsible requesting zk proofs for the given valid L2
// blocks, and submitting the generated proofs to the TaikoL1 smart contract.
type ValidProofSubmitter struct {
	rpc               *rpc.Client
	proofProducer     proofProducer.ProofProducer
	resultCh          chan *proofProducer.ProofWithHeader
	anchorTxValidator *anchorTxValidator.AnchorTxValidator
	proverPrivKey     *ecdsa.PrivateKey
	proverAddress     common.Address
	taikoL2Address    common.Address
	l1SignalService   common.Address
	l2SignalService   common.Address
	mutex             *sync.Mutex
	isOracleProver    bool
	graffiti          [32]byte
	retryInterval     time.Duration
}

// NewValidProofSubmitter creates a new ValidProofSubmitter instance.
func NewValidProofSubmitter(
	rpcClient *rpc.Client,
	proofProducer proofProducer.ProofProducer,
	resultCh chan *proofProducer.ProofWithHeader,
	taikoL2Address common.Address,
	proverPrivKey *ecdsa.PrivateKey,
	mutex *sync.Mutex,
	isOracleProver bool,
	graffiti string,
	retryInterval time.Duration,
) (*ValidProofSubmitter, error) {
	anchorValidator, err := anchorTxValidator.New(taikoL2Address, rpcClient.L2ChainID, rpcClient)
	if err != nil {
		return nil, err
	}

	l1SignalService, err := rpcClient.TaikoL1.Resolve0(nil, rpc.StringToBytes32("signal_service"), false)
	if err != nil {
		return nil, err
	}

	l2SignalService, err := rpcClient.TaikoL2.Resolve0(nil, rpc.StringToBytes32("signal_service"), false)
	if err != nil {
		return nil, err
	}

	return &ValidProofSubmitter{
		rpc:               rpcClient,
		proofProducer:     proofProducer,
		resultCh:          resultCh,
		anchorTxValidator: anchorValidator,
		proverPrivKey:     proverPrivKey,
		proverAddress:     crypto.PubkeyToAddress(proverPrivKey.PublicKey),
		l1SignalService:   l1SignalService,
		l2SignalService:   l2SignalService,
		taikoL2Address:    taikoL2Address,
		mutex:             mutex,
		isOracleProver:    isOracleProver,
		graffiti:          rpc.StringToBytes32(graffiti),
		retryInterval:     retryInterval,
	}, nil
}

// RequestProof implements the ProofSubmitter interface.
func (s *ValidProofSubmitter) RequestProof(ctx context.Context, event *bindings.TaikoL1ClientBlockProposed) error {
	l1Origin, err := s.rpc.WaitL1Origin(ctx, event.BlockId)
	if err != nil {
		return fmt.Errorf("failed to fetch l1Origin, blockID: %d, err: %w", event.BlockId, err)
	}

	// Get the header of the block to prove from L2 execution engine.
	block, err := s.rpc.L2.BlockByHash(ctx, l1Origin.L2BlockHash)
	if err != nil {
		return fmt.Errorf("failed to get the current L2 block by hash (%s): %w", l1Origin.L2BlockHash, err)
	}

	parent, err := s.rpc.L2.BlockByHash(ctx, block.ParentHash())
	if err != nil {
		return fmt.Errorf("failed to get the L2 parent block by hash (%s): %w", block.ParentHash(), err)
	}

<<<<<<< HEAD
=======
	blockInfo, err := s.rpc.TaikoL1.GetBlock(nil, event.BlockId)
	if err != nil {
		return err
	}

>>>>>>> 9eefc8d4
	if block.Transactions().Len() == 0 {
		return errors.New("no transaction in block")
	}

	signalRoot, err := s.rpc.GetStorageRoot(ctx, s.rpc.L2GethClient, s.l2SignalService, block.Number())
	if err != nil {
		return fmt.Errorf("failed to get storage root: %w", err)
	}

	// Request proof.
	opts := &proofProducer.ProofRequestOptions{
		Height:             block.Number(),
		ProverAddress:      s.proverAddress,
		ProposeBlockTxHash: event.Raw.TxHash,
		L1SignalService:    s.l1SignalService,
		L2SignalService:    s.l2SignalService,
		TaikoL2:            s.taikoL2Address,
		MetaData:           &event.Meta,
		BlockHash:          block.Hash(),
		ParentHash:         block.ParentHash(),
		SignalRoot:         signalRoot,
		Graffiti:           common.Bytes2Hex(s.graffiti[:]),
		GasUsed:            block.GasUsed(),
		ParentGasUsed:      parent.GasUsed(),
		AnchorGasLimit:     block.Transactions()[0].Gas(),
	}

	if err := s.proofProducer.RequestProof(
		ctx,
		opts,
		event.BlockId,
		&event.Meta,
		block.Header(),
		s.resultCh,
	); err != nil {
		return fmt.Errorf("failed to request proof (id: %d): %w", event.BlockId, err)
	}

	metrics.ProverQueuedProofCounter.Inc(1)
	metrics.ProverQueuedValidProofCounter.Inc(1)

	return nil
}

// SubmitProof implements the ProofSubmitter interface.
func (s *ValidProofSubmitter) SubmitProof(
	ctx context.Context,
	proofWithHeader *proofProducer.ProofWithHeader,
) (err error) {
	log.Info(
		"New valid block proof",
		"blockID", proofWithHeader.BlockID,
		"beneficiary", proofWithHeader.Meta.Beneficiary,
		"hash", proofWithHeader.Header.Hash(),
		"proof", common.Bytes2Hex(proofWithHeader.ZkProof),
		"graffiti", common.Bytes2Hex(s.graffiti[:]),
	)
	var (
		blockID = proofWithHeader.BlockID
		header  = proofWithHeader.Header
		zkProof = proofWithHeader.ZkProof
	)

	metrics.ProverReceivedProofCounter.Inc(1)
	metrics.ProverReceivedValidProofCounter.Inc(1)

	// Get the corresponding L2 block.
	block, err := s.rpc.L2.BlockByHash(ctx, header.Hash())
	if err != nil {
		return fmt.Errorf("failed to get L2 block with given hash %s: %w", header.Hash(), err)
	}

	log.Debug(
		"Get the L2 block to prove",
		"blockID", blockID,
		"hash", block.Hash(),
		"root", header.Root.String(),
		"transactions", len(block.Transactions()),
	)

	if block.Transactions().Len() == 0 {
		return fmt.Errorf("invalid block without anchor transaction, blockID %s", blockID)
	}

	// Validate TaikoL2.anchor transaction inside the L2 block.
	anchorTx := block.Transactions()[0]
	if err := s.anchorTxValidator.ValidateAnchorTx(ctx, anchorTx); err != nil {
		return fmt.Errorf("invalid anchor transaction: %w", err)
	}

	// Get and validate this anchor transaction's receipt.
	_, err = s.anchorTxValidator.GetAndValidateAnchorTxReceipt(ctx, anchorTx)
	if err != nil {
		return fmt.Errorf("failed to fetch anchor transaction receipt: %w", err)
	}

	blockInfo, err := s.rpc.TaikoL1.GetBlock(nil, blockID)
	if err != nil {
		return err
	}

	evidence := &encoding.TaikoL1Evidence{
		MetaHash:      blockInfo.MetaHash,
		ParentHash:    proofWithHeader.Opts.ParentHash,
		BlockHash:     proofWithHeader.Opts.BlockHash,
		SignalRoot:    proofWithHeader.Opts.SignalRoot,
		Graffiti:      s.graffiti,
		ParentGasUsed: uint32(proofWithHeader.Opts.ParentGasUsed),
		GasUsed:       uint32(proofWithHeader.Opts.GasUsed),
		Proof:         zkProof,
	}

	var (
		circuitsIdx uint16
		prover      common.Address
	)
	if s.isOracleProver {
		prover = encoding.OracleProverAddress

		circuitsIdx = uint16(int(zkProof[64]))
		evidence.Proof = zkProof[0:64]
	} else {
		prover = s.proverAddress

		circuitsIdx, err = proofProducer.DegreeToCircuitsIdx(proofWithHeader.Degree)
		if err != nil {
			return err
		}
	}
	evidence.Prover = prover
	evidence.VerifierId = circuitsIdx

	input, err := encoding.EncodeProveBlockInput(evidence)
	if err != nil {
		return fmt.Errorf("failed to encode TaikoL1.proveBlock inputs: %w", err)
	}

	// Send the TaikoL1.proveBlock transaction.
	txOpts, err := getProveBlocksTxOpts(ctx, s.rpc.L1, s.rpc.L1ChainID, s.proverPrivKey)
	if err != nil {
		return err
	}

	sendTx := func() (*types.Transaction, error) {
		s.mutex.Lock()
		defer s.mutex.Unlock()

		return s.rpc.TaikoL1.ProveBlock(txOpts, blockID, input)
	}

	if err := sendTxWithBackoff(
		ctx,
		s.rpc,
		blockID,
		block.Header().Time,
		proofWithHeader.Meta,
		sendTx,
		s.retryInterval,
	); err != nil {
		if errors.Is(err, errUnretryable) {
			return nil
		}

		return err
	}

	metrics.ProverSentProofCounter.Inc(1)
	metrics.ProverSentValidProofCounter.Inc(1)
	metrics.ProverLatestProvenBlockIDGauge.Update(proofWithHeader.BlockID.Int64())

	return nil
}

// CancelProof cancels an existing proof generation.
// Right now, it is just a stub that does nothing, because it is not possible to cnacel the proof
// with the current zkevm software.
func (s *ValidProofSubmitter) CancelProof(ctx context.Context, blockID *big.Int) error {
	return s.proofProducer.Cancel(ctx, blockID)
}<|MERGE_RESOLUTION|>--- conflicted
+++ resolved
@@ -103,14 +103,6 @@
 		return fmt.Errorf("failed to get the L2 parent block by hash (%s): %w", block.ParentHash(), err)
 	}
 
-<<<<<<< HEAD
-=======
-	blockInfo, err := s.rpc.TaikoL1.GetBlock(nil, event.BlockId)
-	if err != nil {
-		return err
-	}
-
->>>>>>> 9eefc8d4
 	if block.Transactions().Len() == 0 {
 		return errors.New("no transaction in block")
 	}
